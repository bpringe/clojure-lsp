(ns clojure-lsp.crawler-test
  (:require
    [clojure-lsp.crawler :as crawler]
    [clojure-lsp.db :as db]
    [clojure-lsp.feature.references :as f.references]
    [clojure.string :as string]
    [clojure.test :refer :all]))

(defn code [& strings] (string/join "\n" strings))

#_
(deftest find-unused-aliases-test
  (testing "When there is unused aliases"
    (let [code (code "(ns foo.bar"
                     "  (:require [foo.baz :as baz]"
                     "  [foo.bah :as bah]))"
                     "(def zas (bah/some))")
          usages (f.references/safe-find-references "file://a.clj" code false false)]
      (is (= #{'foo.baz}
             (crawler/find-unused-aliases usages))))))

<<<<<<< HEAD
(def unused-refer-code
  "(ns foo.bar
     (:require [foo.baz :refer [other]]
               [foo.bah :as bah]))
   (def zas (bah/some))")

(def unused-refer-with-used-refers-on-other-require-code
  "(ns foo.bar
     (:require [foo.baz :refer [other]]
               [foo.bao :refer [another]]
               [foo.bah :as bah]))
   (def zas
     (bah/some)
     (another))")

(def unused-refer-with-used-refers-on-same-require-code
  "(ns foo.bar
     (:require [foo.baz :refer [other another some-other]]
               [foo.bah :as bah]))
   (def zas
     (bah/some)
     (another))")

#_
=======
>>>>>>> 7016f365
(deftest find-unused-refers-test
  (testing "When there is a unused refer"
    (let [code (code "(ns foo.bar"
                     "  (:require [foo.baz :refer [other]]"
                     "            [foo.bah :as bah]))"
                     "(def zas (bah/some))")
          usages (f.references/safe-find-references  "file://a.clj" code false false)]
      (is (= #{'foo.baz/other}
             (crawler/find-unused-refers usages)))))
  (testing "When there is a unused refer but used refers on other require"
    (let [code (code "(ns foo.bar"
                     "  (:require [foo.baz :refer [other]]"
                     "            [foo.bao :refer [another]]"
                     "            [foo.bah :as bah]))"
                     "(def zas"
                     "(bah/some)"
                     "(another))")
          usages (f.references/safe-find-references  "file://a.clj" code false false)]
      (is (= #{'foo.baz/other}
             (crawler/find-unused-refers usages)))))
  (testing "When there is a unused refer but used refers on same require"
    (let [code (code "(ns foo.bar"
                     "  (:require [foo.baz :refer [other another some-other]]"
                     "            [foo.bah :as bah]))"
                     "(def zas"
                     "(bah/some)"
                     "(another))")
          usages (f.references/safe-find-references  "file://a.clj" code false false)]
      (is (= #{'foo.baz/other 'foo.baz/some-other}
             (crawler/find-unused-refers usages))))))

(deftest find-unused-imports-test
  (testing "When there is a used full import"
    (reset! db/db {})
    (let [code (code "(ns foo.bar"
                     "  (:import java.util.Date))"
                     "Date.")
          usages (f.references/safe-find-references  "file://a.clj" code false false)]
      (is (= #{}
             (crawler/find-unused-imports usages)))))
  (testing "When there is a used import using method"
    (reset! db/db {})
    (let [code (code "(ns foo.bar"
                     "  (:import java.util.Date))"
                     "Date/Foo")
          usages (f.references/safe-find-references  "file://a.clj" code false false)]
      (is (= #{}
             (crawler/find-unused-imports usages)))))
  (testing "When there is a unused full import"
    (reset! db/db {})
    (let [code (code "(ns foo.bar"
                     "  (:import java.util.Date))")
          usages (f.references/safe-find-references  "file://a.clj" code false false)]
      (is (= #{'java.util.Date}
             (crawler/find-unused-imports usages)))))
  (testing "When there is a unused full import on exclude settings"
    (reset! db/db {:settings {:linters {:unused-import {:exclude '[java.util.Date]}}}})
    (let [code (code "(ns foo.bar"
                     "  (:import java.util.Date))"
                     "Date.")
          usages (f.references/safe-find-references  "file://a.clj" code false false)]
      (is (= #{}
             (crawler/find-unused-imports usages)))))
  (testing "When there is a unused and used full import"
    (reset! db/db {})
    (let [code (code "(ns foo.bar"
                     "  (:import java.util.Date java.util.Calendar))"
                     "Date.")
          usages (f.references/safe-find-references  "file://a.clj" code false false)]
      (is (= #{'java.util.Calendar}
             (crawler/find-unused-imports usages)))))
  (testing "When there is multiple unused imports"
    (reset! db/db {})
    (let [code (code "(ns foo.bar"
                     "  (:import java.time.LocalDate java.time.LocalDateTime"
                     "           [java.util Date"
                     "                      Calendar]))"
                     "LocalDate.")
          usages (f.references/safe-find-references  "file://a.clj" code false false)]
      (is (= '#{java.util.Date java.util.Calendar java.time.LocalDateTime}
             (crawler/find-unused-imports usages))))))<|MERGE_RESOLUTION|>--- conflicted
+++ resolved
@@ -19,33 +19,7 @@
       (is (= #{'foo.baz}
              (crawler/find-unused-aliases usages))))))
 
-<<<<<<< HEAD
-(def unused-refer-code
-  "(ns foo.bar
-     (:require [foo.baz :refer [other]]
-               [foo.bah :as bah]))
-   (def zas (bah/some))")
-
-(def unused-refer-with-used-refers-on-other-require-code
-  "(ns foo.bar
-     (:require [foo.baz :refer [other]]
-               [foo.bao :refer [another]]
-               [foo.bah :as bah]))
-   (def zas
-     (bah/some)
-     (another))")
-
-(def unused-refer-with-used-refers-on-same-require-code
-  "(ns foo.bar
-     (:require [foo.baz :refer [other another some-other]]
-               [foo.bah :as bah]))
-   (def zas
-     (bah/some)
-     (another))")
-
 #_
-=======
->>>>>>> 7016f365
 (deftest find-unused-refers-test
   (testing "When there is a unused refer"
     (let [code (code "(ns foo.bar"
@@ -77,6 +51,7 @@
       (is (= #{'foo.baz/other 'foo.baz/some-other}
              (crawler/find-unused-refers usages))))))
 
+#_
 (deftest find-unused-imports-test
   (testing "When there is a used full import"
     (reset! db/db {})
